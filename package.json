--- conflicted
+++ resolved
@@ -1,10 +1,6 @@
 {
   "name": "anava-installer",
-<<<<<<< HEAD
-  "version": "0.9.187",
-=======
-  "version": "0.9.185",
->>>>>>> b5c50e09
+  "version": "0.9.188",
   "description": "Anava Installer - Deploy camera authentication infrastructure to Google Cloud Platform",
   "main": "dist/main/index.js",
   "scripts": {
