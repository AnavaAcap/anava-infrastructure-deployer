--- conflicted
+++ resolved
@@ -1,10 +1,6 @@
 {
   "name": "anava-installer",
-<<<<<<< HEAD
-  "version": "0.9.190",
-=======
   "version": "0.9.192",
->>>>>>> e6b96ef6
   "description": "Anava Installer - Deploy camera authentication infrastructure to Google Cloud Platform",
   "main": "dist/main/index.js",
   "scripts": {
