{
  "name": "anava-vision",
<<<<<<< HEAD
  "version": "0.9.2",
=======
  "version": "0.8.36",
>>>>>>> 0597b4ba
  "description": "Anava Vision - Deploy camera authentication infrastructure to Google Cloud Platform",
  "main": "dist/main/index.js",
  "scripts": {
    "dev": "npm run build:main && NODE_ENV=development electron .",
    "dev:renderer": "vite --config vite.config.ts",
    "build:main": "tsc -p tsconfig.main.json",
    "build:renderer": "vite build",
    "build": "npm run build:main && npm run build:renderer",
    "start": "electron .",
    "postinstall": "electron-builder install-app-deps",
    "dist": "npm run build && electron-builder",
    "dist:mac": "npm run build && electron-builder --mac",
    "dist:mac:unsigned": "npm run build && CSC_IDENTITY_AUTO_DISCOVERY=false electron-builder --mac",
    "dist:win": "npm run build && electron-builder --win",
    "dist:linux": "npm run build && electron-builder --linux",
    "test": "jest",
    "lint": "eslint . --ext .ts,.tsx",
    "typecheck": "tsc --noEmit"
  },
  "keywords": [
    "anava",
    "gcp",
    "deployment",
    "infrastructure"
  ],
  "author": "Anava Inc.",
  "license": "MIT",
  "build": {
    "appId": "com.anava.vision",
    "productName": "Anava Vision",
    "directories": {
      "output": "release"
    },
    "publish": null,
    "files": [
      "dist/**/*",
      "node_modules/**/*",
      "assets/**/*",
      "!node_modules/**/test/**",
      "!node_modules/**/*.map",
      "!node_modules/**/*.ts",
      "!node_modules/**/*.tsx"
    ],
    "asarUnpack": [
      "node_modules/ping/**/*"
    ],
    "extraResources": [
      {
        "from": "oauth-config.json",
        "to": "oauth-config.json"
      },
      {
        "from": "functions",
        "to": "functions"
      },
      {
        "from": "api-gateway-config.yaml",
        "to": "api-gateway-config.yaml"
      },
      {
        "from": "function-templates",
        "to": "function-templates"
      },
      {
        "from": "firestore-rules",
        "to": "firestore-rules"
      }
    ],
    "mac": {
      "category": "public.app-category.developer-tools",
      "icon": "assets/icon.icns",
      "target": [
        {
          "target": "dmg",
<<<<<<< HEAD
          "arch": [
            "x64",
            "arm64"
          ]
        },
        {
          "target": "zip",
          "arch": [
            "x64",
            "arm64"
          ]
        }
      ],
      "identity": null,
      "hardenedRuntime": false,
      "gatekeeperAssess": false
=======
          "arch": ["x64", "arm64"]
        }
      ]
>>>>>>> 0597b4ba
    },
    "win": {
      "target": "nsis",
      "icon": "assets/icon.png"
    },
    "linux": {
      "target": "AppImage",
      "icon": "assets/icon.png"
    }
  },
  "devDependencies": {
    "@types/archiver": "^6.0.3",
    "@types/jest": "^30.0.0",
    "@types/node": "^24.0.15",
    "@types/ping": "^0.4.4",
    "@types/react": "^19.1.8",
    "@types/react-dom": "^19.1.6",
    "@typescript-eslint/eslint-plugin": "^8.37.0",
    "@typescript-eslint/parser": "^8.37.0",
    "@vitejs/plugin-react": "^4.7.0",
    "electron": "^37.2.3",
    "electron-builder": "^26.0.12",
    "electron-vite": "^4.0.0",
    "eslint": "^9.31.0",
    "jest": "^30.0.4",
    "ts-jest": "^29.4.0",
    "typescript": "^5.8.3",
    "vite": "^7.0.5"
  },
  "dependencies": {
    "@emotion/react": "^11.14.0",
    "@emotion/styled": "^11.14.1",
    "@google-cloud/api-gateway": "^4.2.0",
    "@google-cloud/firestore": "^7.11.3",
    "@google-cloud/functions": "^4.2.0",
    "@google-cloud/iam": "^2.3.0",
    "@google-cloud/resource-manager": "^6.2.0",
    "@google-cloud/service-usage": "^4.2.0",
    "@google-cloud/storage": "^7.16.0",
    "@mui/icons-material": "^7.2.0",
    "@mui/material": "^7.2.0",
    "archiver": "^7.0.1",
    "axios": "^1.10.0",
    "electron-store": "^8.1.0",
    "form-data": "^4.0.0",
    "google-auth-library": "^10.1.0",
    "googleapis": "^153.0.0",
    "ping": "^0.4.4",
    "react": "^19.1.0",
    "react-dom": "^19.1.0",
    "uuid": "^11.1.0"
  }
}<|MERGE_RESOLUTION|>--- conflicted
+++ resolved
@@ -1,10 +1,6 @@
 {
   "name": "anava-vision",
-<<<<<<< HEAD
   "version": "0.9.2",
-=======
-  "version": "0.8.36",
->>>>>>> 0597b4ba
   "description": "Anava Vision - Deploy camera authentication infrastructure to Google Cloud Platform",
   "main": "dist/main/index.js",
   "scripts": {
@@ -79,7 +75,6 @@
       "target": [
         {
           "target": "dmg",
-<<<<<<< HEAD
           "arch": [
             "x64",
             "arm64"
@@ -96,11 +91,6 @@
       "identity": null,
       "hardenedRuntime": false,
       "gatekeeperAssess": false
-=======
-          "arch": ["x64", "arm64"]
-        }
-      ]
->>>>>>> 0597b4ba
     },
     "win": {
       "target": "nsis",
