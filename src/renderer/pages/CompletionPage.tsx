import React, { useState } from 'react';
import {
  Box,
  Button,
  Typography,
  Paper,
  Stack,
  Alert,
  IconButton,
  Tooltip,
  List,
  ListItem,
  ListItemText,
  Divider,
  Stepper,
  Step,
  StepLabel,
  Dialog,
  DialogTitle,
  DialogContent,
  DialogActions,
  CircularProgress,
  ListItemIcon,
} from '@mui/material';
import {
  CheckCircle,
  ContentCopy,
  Visibility,
  VisibilityOff,
  Add,
  Download,
  ArrowBack,
<<<<<<< HEAD
  PlayCircle,
  Error as ErrorIcon,
=======
  Science as ScienceIcon,
>>>>>>> 82ec2e5a
} from '@mui/icons-material';
import { DeploymentResult } from '../../types';
import TopBar from '../components/TopBar';
import PostDeploymentChecklist from '../components/PostDeploymentChecklist';
import { TestConfigurationDialog } from '../components/TestConfigurationDialog';

interface CompletionPageProps {
  result: DeploymentResult;
  onNewDeployment: () => void;
  onBack?: () => void;
  onLogout?: () => void;
}

const CompletionPage: React.FC<CompletionPageProps> = ({ result, onNewDeployment, onBack, onLogout }) => {
  const [showApiKey, setShowApiKey] = useState(false);
  const [copied, setCopied] = useState<string | null>(null);
  const [activeStep, setActiveStep] = useState(0);
<<<<<<< HEAD
  const [validationOpen, setValidationOpen] = useState(false);
  const [validating, setValidating] = useState(false);
  const [validationResult, setValidationResult] = useState<any>(null);
=======
  const [testDialogOpen, setTestDialogOpen] = useState(false);
>>>>>>> 82ec2e5a

  const handleCopy = async (text: string, field: string) => {
    await navigator.clipboard.writeText(text);
    setCopied(field);
    setTimeout(() => setCopied(null), 2000);
  };

  const handleExportConfig = () => {
    const config = {
      apiGatewayUrl: result.apiGatewayUrl,
      apiKey: result.apiKey,
      firebaseConfig: result.firebaseConfig,
      resources: result.resources,
      timestamp: new Date().toISOString(),
    };
    
    const blob = new Blob([JSON.stringify(config, null, 2)], { type: 'application/json' });
    const url = URL.createObjectURL(blob);
    const a = document.createElement('a');
    a.href = url;
    a.download = 'anava-deployment-config.json';
    a.click();
    URL.revokeObjectURL(url);
  };

  if (!result.success) {
    return (
      <Paper elevation={3} sx={{ p: 6 }}>
        <TopBar 
          title="Deployment Status" 
          showLogout={!!onLogout}
          onLogout={onLogout}
        />
        
        <Alert severity="error" sx={{ mb: 4 }}>
          <Typography variant="h6" gutterBottom>
            Deployment Failed
          </Typography>
          <Typography>
            {result.error || 'An unknown error occurred during deployment.'}
          </Typography>
        </Alert>
        
        <Button
          variant="contained"
          startIcon={<Add />}
          onClick={onNewDeployment}
          fullWidth
        >
          Try New Deployment
        </Button>
      </Paper>
    );
  }

  const steps = ['Deployment Complete', 'Firebase Setup', 'Ready to Export'];

  const handleChecklistComplete = () => {
    setActiveStep(2); // Move to final step
  };

  const handleValidate = async () => {
    if (!result.apiGatewayUrl || !result.apiKey || !result.firebaseConfig?.apiKey) {
      alert('Missing required configuration. Please ensure Firebase API key is available.');
      return;
    }

    setValidating(true);
    setValidationResult(null);
    setValidationOpen(true);

    try {
      const validationResult = await window.electronAPI!.validateDeployment({
        apiGatewayUrl: result.apiGatewayUrl,
        apiKey: result.apiKey,
        firebaseApiKey: result.firebaseConfig.apiKey
      });

      setValidationResult(validationResult);
    } catch (error: any) {
      setValidationResult({
        success: false,
        steps: [],
        error: error.message || 'Validation failed'
      });
    } finally {
      setValidating(false);
    }
  };

  return (
    <Paper elevation={3} sx={{ p: 6 }}>
      <TopBar 
        title="Deployment Status" 
        showLogout={!!onLogout}
        onLogout={onLogout}
      />
      
      <Stepper activeStep={activeStep} sx={{ mb: 4 }}>
        {steps.map((label) => (
          <Step key={label}>
            <StepLabel>{label}</StepLabel>
          </Step>
        ))}
      </Stepper>

      {activeStep === 0 && (
        <>
          <Stack direction="row" alignItems="center" spacing={2} sx={{ mb: 2 }}>
            <CheckCircle color="success" sx={{ fontSize: 36 }} />
            <Typography variant="h6" color="success.main">
              All systems deployed successfully
            </Typography>
          </Stack>
      
      <List sx={{ mb: 4 }}>
        <ListItem>
          <ListItemText
            primary="API Gateway URL"
            secondary={
              <Stack direction="row" alignItems="center" spacing={1}>
                <Typography variant="body2" sx={{ fontFamily: 'monospace' }}>
                  {result.apiGatewayUrl}
                </Typography>
                <Tooltip title={copied === 'url' ? 'Copied!' : 'Copy'}>
                  <IconButton
                    size="small"
                    onClick={() => handleCopy(result.apiGatewayUrl!, 'url')}
                  >
                    <ContentCopy fontSize="small" />
                  </IconButton>
                </Tooltip>
              </Stack>
            }
          />
        </ListItem>
        
        <Divider />
        
        <ListItem>
          <ListItemText
            primary="API Key"
            secondary={
              <Stack direction="row" alignItems="center" spacing={1}>
                <Typography variant="body2" sx={{ fontFamily: 'monospace' }}>
                  {showApiKey ? result.apiKey : '••••••••-••••-••••'}
                </Typography>
                <IconButton
                  size="small"
                  onClick={() => setShowApiKey(!showApiKey)}
                >
                  {showApiKey ? <VisibilityOff fontSize="small" /> : <Visibility fontSize="small" />}
                </IconButton>
                <Tooltip title={copied === 'key' ? 'Copied!' : 'Copy'}>
                  <IconButton
                    size="small"
                    onClick={() => handleCopy(result.apiKey!, 'key')}
                  >
                    <ContentCopy fontSize="small" />
                  </IconButton>
                </Tooltip>
              </Stack>
            }
          />
        </ListItem>
        
        {result.firebaseConfig && (
          <>
            <Divider sx={{ my: 2 }} />
            {!result.firebaseConfig.apiKey && (
              <ListItem>
                <Alert severity="warning" sx={{ width: '100%' }}>
                  <Typography variant="subtitle2" gutterBottom>
                    Firebase API Key Not Retrieved
                  </Typography>
                  <Typography variant="body2">
                    The Firebase API key could not be automatically retrieved. You'll need to:
                  </Typography>
                  <List dense sx={{ mt: 1 }}>
                    <ListItem>1. Go to the Firebase Console</ListItem>
                    <ListItem>2. Select your project</ListItem>
                    <ListItem>3. Go to Project Settings → General</ListItem>
                    <ListItem>4. Copy the Web API Key</ListItem>
                  </List>
                </Alert>
              </ListItem>
            )}
            <ListItem>
              <ListItemText
                primary="Firebase Auth Domain"
                secondary={
                  <Stack direction="row" alignItems="center" spacing={1}>
                    <Typography variant="mono" sx={{ fontFamily: 'monospace' }}>
                      {result.firebaseConfig.authDomain}
                    </Typography>
                    <Tooltip title={copied === 'authDomain' ? 'Copied!' : 'Copy'}>
                      <IconButton
                        size="small"
                        onClick={() => handleCopy(result.firebaseConfig!.authDomain, 'authDomain')}
                      >
                        <ContentCopy fontSize="small" />
                      </IconButton>
                    </Tooltip>
                  </Stack>
                }
              />
            </ListItem>
            <ListItem>
              <ListItemText
                primary="Firebase App ID"
                secondary={
                  <Stack direction="row" alignItems="center" spacing={1}>
                    <Typography variant="mono" sx={{ fontFamily: 'monospace' }}>
                      {result.firebaseConfig.appId}
                    </Typography>
                    <Tooltip title={copied === 'appId' ? 'Copied!' : 'Copy'}>
                      <IconButton
                        size="small"
                        onClick={() => handleCopy(result.firebaseConfig!.appId, 'appId')}
                      >
                        <ContentCopy fontSize="small" />
                      </IconButton>
                    </Tooltip>
                  </Stack>
                }
              />
            </ListItem>
          </>
        )}
      </List>
      
      <Box sx={{ mt: 4 }}>
        <Stack direction="row" spacing={2} justifyContent="center">
          <Button
            variant="outlined"
            startIcon={<Download />}
            onClick={handleExportConfig}
          >
            Export Configuration
          </Button>
          <Button
            variant="outlined"
            startIcon={<ScienceIcon />}
            onClick={() => setTestDialogOpen(true)}
          >
            Test Auth Flow
          </Button>
          <Button
            variant="contained"
            size="large"
            onClick={() => setActiveStep(1)}
          >
            Continue to Firebase Setup
          </Button>
        </Stack>
      </Box>
        </>
      )}

      {activeStep === 1 && (
        <>
          <PostDeploymentChecklist
            projectId={result.resources?.createServiceAccounts?.accounts ? 
              result.resources.createServiceAccounts.accounts['device-auth-sa']?.split('@')[1]?.split('.')[0] : 
              'unknown'
            }
            firebaseConfig={result.firebaseConfig}
            onComplete={handleChecklistComplete}
          />
          <Box sx={{ mt: 2, display: 'flex', justifyContent: 'center' }}>
            <Button
              variant="outlined"
              startIcon={<ArrowBack />}
              onClick={() => setActiveStep(0)}
            >
              Back to Summary
            </Button>
          </Box>
        </>
      )}

      {activeStep === 2 && (
        <Box textAlign="center">
          <CheckCircle color="success" sx={{ fontSize: 64, mb: 2 }} />
          <Typography variant="h5" gutterBottom>
            Setup Complete! 🎉
          </Typography>
          <Typography variant="body1" color="text.secondary" sx={{ mb: 4 }}>
            Your Anava Vision authentication infrastructure is fully configured and ready to use.
          </Typography>
          
          <Paper elevation={1} sx={{ p: 3, mb: 4, maxWidth: 600, mx: 'auto', textAlign: 'left' }}>
            <Typography variant="h6" gutterBottom>
              Configuration Details
            </Typography>
            <List dense>
              <ListItem>
                <ListItemText 
                  primary="API Gateway URL"
                  secondary={result.apiGatewayUrl}
                />
              </ListItem>
              <ListItem>
                <ListItemText 
                  primary="Firebase Project"
                  secondary={result.firebaseConfig?.projectId || 'N/A'}
                />
              </ListItem>
              <ListItem>
                <ListItemText 
                  primary="Authentication"
                  secondary="Email/Password enabled with admin user created"
                />
              </ListItem>
              <ListItem>
                <ListItemText 
                  primary="Storage"
                  secondary="Firebase Storage initialized"
                />
              </ListItem>
            </List>
          </Paper>
          
          <Typography variant="h6" gutterBottom>
            Next Steps for Camera Configuration
          </Typography>
          <Typography variant="body2" color="text.secondary" sx={{ mb: 3 }}>
            Use the exported configuration file to set up your Anava cameras:
          </Typography>
          
          <Stack direction="row" spacing={2} justifyContent="center" sx={{ mb: 2 }}>
            <Button
              variant="contained"
              startIcon={<Download />}
              onClick={handleExportConfig}
              size="large"
            >
              Export Configuration
            </Button>
            <Button
              variant="outlined"
              startIcon={<ScienceIcon />}
              onClick={() => setTestDialogOpen(true)}
              size="large"
            >
              Test Configuration
            </Button>
            <Button
              variant="outlined"
              startIcon={<Add />}
              onClick={onNewDeployment}
            >
              New Deployment
            </Button>
          </Stack>
          
          <Box sx={{ mt: 2, textAlign: 'center' }}>
            <Button
              variant="outlined"
              color="success"
              startIcon={<PlayCircle />}
              onClick={handleValidate}
              disabled={!result.firebaseConfig?.apiKey}
            >
              Test Deployment
            </Button>
            {!result.firebaseConfig?.apiKey && (
              <Typography variant="caption" display="block" color="text.secondary" sx={{ mt: 1 }}>
                Firebase API key required for testing
              </Typography>
            )}
          </Box>
        </Box>
      )}
      
<<<<<<< HEAD
      {/* Validation Dialog */}
      <Dialog
        open={validationOpen}
        onClose={() => !validating && setValidationOpen(false)}
        maxWidth="md"
        fullWidth
      >
        <DialogTitle>
          <Stack direction="row" alignItems="center" spacing={2}>
            <PlayCircle color="primary" />
            <Typography variant="h6">Testing Deployment</Typography>
          </Stack>
        </DialogTitle>
        <DialogContent>
          {validating && !validationResult && (
            <Box textAlign="center" py={4}>
              <CircularProgress size={48} />
              <Typography variant="body1" sx={{ mt: 2 }}>
                Running authentication workflow test...
              </Typography>
              <Typography variant="body2" color="text.secondary" sx={{ mt: 1 }}>
                This simulates the complete camera authentication flow
              </Typography>
            </Box>
          )}
          
          {validationResult && (
            <>
              {validationResult.error && (
                <Alert severity="error" sx={{ mb: 2 }}>
                  {validationResult.error}
                </Alert>
              )}
              
              <List>
                {validationResult.steps?.map((step: any, index: number) => (
                  <ListItem key={index}>
                    <ListItemIcon>
                      {step.success ? (
                        <CheckCircle color="success" />
                      ) : (
                        <ErrorIcon color="error" />
                      )}
                    </ListItemIcon>
                    <ListItemText
                      primary={step.name}
                      secondary={
                        <>
                          <Typography variant="body2">{step.message}</Typography>
                          {step.details && (
                            <Typography variant="caption" component="div" sx={{ mt: 1, fontFamily: 'monospace' }}>
                              {Object.entries(step.details).map(([key, value]) => (
                                <div key={key}>{key}: {String(value)}</div>
                              ))}
                            </Typography>
                          )}
                        </>
                      }
                    />
                  </ListItem>
                ))}
              </List>
              
              {validationResult.success && validationResult.summary && (
                <Alert severity="success" sx={{ mt: 2 }}>
                  <Typography variant="subtitle2" gutterBottom>
                    Deployment Validated Successfully!
                  </Typography>
                  <Typography variant="body2" component="pre" sx={{ whiteSpace: 'pre-wrap', fontFamily: 'inherit' }}>
                    {validationResult.summary}
                  </Typography>
                </Alert>
              )}
              
              {!validationResult.success && (
                <Alert severity="error" sx={{ mt: 2 }}>
                  <Typography variant="subtitle2">
                    Validation Failed
                  </Typography>
                  <Typography variant="body2">
                    Please check the deployment configuration and ensure all services are properly configured.
                  </Typography>
                </Alert>
              )}
            </>
          )}
        </DialogContent>
        <DialogActions>
          <Button 
            onClick={() => setValidationOpen(false)} 
            disabled={validating}
          >
            Close
          </Button>
          {!validating && !validationResult?.success && (
            <Button
              onClick={handleValidate}
              variant="contained"
              startIcon={<PlayCircle />}
            >
              Retry Test
            </Button>
          )}
        </DialogActions>
      </Dialog>
=======
      <TestConfigurationDialog
        open={testDialogOpen}
        onClose={() => setTestDialogOpen(false)}
        deploymentConfig={result}
      />
>>>>>>> 82ec2e5a
    </Paper>
  );
};

export default CompletionPage;<|MERGE_RESOLUTION|>--- conflicted
+++ resolved
@@ -30,12 +30,9 @@
   Add,
   Download,
   ArrowBack,
-<<<<<<< HEAD
   PlayCircle,
   Error as ErrorIcon,
-=======
   Science as ScienceIcon,
->>>>>>> 82ec2e5a
 } from '@mui/icons-material';
 import { DeploymentResult } from '../../types';
 import TopBar from '../components/TopBar';
@@ -53,13 +50,10 @@
   const [showApiKey, setShowApiKey] = useState(false);
   const [copied, setCopied] = useState<string | null>(null);
   const [activeStep, setActiveStep] = useState(0);
-<<<<<<< HEAD
   const [validationOpen, setValidationOpen] = useState(false);
   const [validating, setValidating] = useState(false);
   const [validationResult, setValidationResult] = useState<any>(null);
-=======
   const [testDialogOpen, setTestDialogOpen] = useState(false);
->>>>>>> 82ec2e5a
 
   const handleCopy = async (text: string, field: string) => {
     await navigator.clipboard.writeText(text);
@@ -435,7 +429,6 @@
         </Box>
       )}
       
-<<<<<<< HEAD
       {/* Validation Dialog */}
       <Dialog
         open={validationOpen}
@@ -541,13 +534,12 @@
           )}
         </DialogActions>
       </Dialog>
-=======
+
       <TestConfigurationDialog
         open={testDialogOpen}
         onClose={() => setTestDialogOpen(false)}
         deploymentConfig={result}
       />
->>>>>>> 82ec2e5a
     </Paper>
   );
 };
